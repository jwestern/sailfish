--- conflicted
+++ resolved
@@ -3,6 +3,7 @@
 use crate::setup::Setup;
 use crate::state::State;
 
+use cfg_if::cfg_if;
 use std::fmt::Write;
 use std::path::Path;
 use std::str::FromStr;
@@ -53,31 +54,6 @@
     }
 }
 
-<<<<<<< HEAD
-=======
-fn make_solver(cmdline: &CommandLine, mesh: Mesh, primitive: Vec<f64>) -> Box<dyn Solve> {
-    if cmdline.use_gpu {
-        cfg_if! {
-            if #[cfg(feature = "gpu")] {
-                Box::new(iso2d::gpu::Solver::new(mesh, primitive))
-            } else {
-                panic!()
-            }
-        }
-    } else if cmdline.use_omp {
-        cfg_if! {
-            if #[cfg(feature = "omp")] {
-                Box::new(iso2d::omp::Solver::new(mesh, primitive))
-            } else {
-                panic!()
-            }
-        }
-    } else {
-        Box::new(iso2d::cpu::Solver::new(mesh, primitive))
-    }
-}
-
->>>>>>> 401e602c
 fn new_state(
     command_line: CommandLine,
     setup_name: &str,
@@ -137,16 +113,8 @@
     let mut mzps_log = vec![];
 
     let setup = make_setup(&state.setup_name, &state.parameters)?;
-<<<<<<< HEAD
-    let (mesh, cfl, fold, chkpt_interval, rk_order, outdir) = (
+    let (mesh, cfl, fold, chkpt_interval, rk_order, velocity_ceiling, outdir) = (
         state.mesh.clone(),
-=======
-    let (mesh, nu, eos, buffer, cfl, fold, chkpt_interval, rk_order, velocity_ceiling, outdir) = (
-        state.mesh,
-        setup.viscosity().unwrap_or(0.0),
-        setup.equation_of_state(),
-        setup.buffer_zone(),
->>>>>>> 401e602c
         cmdline.cfl_number,
         cmdline.fold,
         cmdline.checkpoint_interval,
